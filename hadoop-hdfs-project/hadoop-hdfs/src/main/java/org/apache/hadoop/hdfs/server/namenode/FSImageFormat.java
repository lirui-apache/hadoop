--- conflicted
+++ resolved
@@ -531,13 +531,8 @@
     private void saveImage(ByteBuffer currentDirName,
                                   INodeDirectory current,
                                   DataOutputStream out) throws IOException {
-<<<<<<< HEAD
       final ReadOnlyList<INode> children = current.getChildrenList(null);
       if (children.isEmpty()) {
-=======
-      final List<INode> children = current.getChildrenList();
-      if (children.isEmpty())
->>>>>>> d66f9e82
         return;
       }
       // print prefix (parent directory name)
