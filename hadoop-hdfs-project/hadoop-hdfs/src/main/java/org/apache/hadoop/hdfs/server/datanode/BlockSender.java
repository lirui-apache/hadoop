--- conflicted
+++ resolved
@@ -375,14 +375,9 @@
         ((dropCacheBehindAllReads) ||
          (dropCacheBehindLargeReads && isLongRead()))) {
       try {
-<<<<<<< HEAD
-        NativeIO.POSIX.posixFadviseIfPossible(block.getBlockName(),
-            blockInFd, lastCacheDropOffset, offset - lastCacheDropOffset,
-=======
         NativeIO.POSIX.getCacheManipulator().posixFadviseIfPossible(
             block.getBlockName(), blockInFd, lastCacheDropOffset,
             offset - lastCacheDropOffset,
->>>>>>> fbf12270
             NativeIO.POSIX.POSIX_FADV_DONTNEED);
       } catch (Exception e) {
         LOG.warn("Unable to drop cache on file close", e);
@@ -680,14 +675,9 @@
 
     if (isLongRead() && blockInFd != null) {
       // Advise that this file descriptor will be accessed sequentially.
-<<<<<<< HEAD
-      NativeIO.POSIX.posixFadviseIfPossible(block.getBlockName(),
-          blockInFd, 0, 0, NativeIO.POSIX.POSIX_FADV_SEQUENTIAL);
-=======
       NativeIO.POSIX.getCacheManipulator().posixFadviseIfPossible(
           block.getBlockName(), blockInFd, 0, 0,
           NativeIO.POSIX.POSIX_FADV_SEQUENTIAL);
->>>>>>> fbf12270
     }
     
     // Trigger readahead of beginning of file if configured.
@@ -773,15 +763,9 @@
       long nextCacheDropOffset = lastCacheDropOffset + CACHE_DROP_INTERVAL_BYTES;
       if (offset >= nextCacheDropOffset) {
         long dropLength = offset - lastCacheDropOffset;
-<<<<<<< HEAD
-        NativeIO.POSIX.posixFadviseIfPossible(block.getBlockName(),
-            blockInFd, lastCacheDropOffset, dropLength,
-            NativeIO.POSIX.POSIX_FADV_DONTNEED);
-=======
         NativeIO.POSIX.getCacheManipulator().posixFadviseIfPossible(
             block.getBlockName(), blockInFd, lastCacheDropOffset,
             dropLength, NativeIO.POSIX.POSIX_FADV_DONTNEED);
->>>>>>> fbf12270
         lastCacheDropOffset = offset;
       }
     }
