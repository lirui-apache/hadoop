<?xml version="1.0" encoding="UTF-8"?>
<!--
  Licensed under the Apache License, Version 2.0 (the "License");
  you may not use this file except in compliance with the License.
  You may obtain a copy of the License at

    http://www.apache.org/licenses/LICENSE-2.0

  Unless required by applicable law or agreed to in writing, software
  distributed under the License is distributed on an "AS IS" BASIS,
  WITHOUT WARRANTIES OR CONDITIONS OF ANY KIND, either express or implied.
  See the License for the specific language governing permissions and
  limitations under the License. See accompanying LICENSE file.
-->

<project xmlns="http://maven.apache.org/POM/4.0.0" xmlns:xsi="http://www.w3.org/2001/XMLSchema-instance" xsi:schemaLocation="http://maven.apache.org/POM/4.0.0 http://maven.apache.org/xsd/maven-4.0.0.xsd">
  <modelVersion>4.0.0</modelVersion>
  <parent>
    <groupId>org.apache.hadoop</groupId>
    <artifactId>hadoop-project</artifactId>
<<<<<<< HEAD
    <version>2.0.3-alpha</version>
=======
    <version>2.0.4-SNAPSHOT</version>
>>>>>>> 0caafb63
    <relativePath>../hadoop-project</relativePath>
  </parent>
  <groupId>org.apache.hadoop</groupId>
  <artifactId>hadoop-yarn-project</artifactId>
<<<<<<< HEAD
  <version>2.0.3-alpha</version>
=======
  <version>2.0.4-SNAPSHOT</version>
>>>>>>> 0caafb63
  <packaging>pom</packaging>
  <name>hadoop-yarn-project</name>
  <url>http://hadoop.apache.org/yarn/</url>

  <properties>
    <project.build.sourceEncoding>UTF-8</project.build.sourceEncoding>
    <test.logs>true</test.logs>
    <test.timeout>600000</test.timeout>
    <fork.mode>once</fork.mode>
    <mr.basedir>${basedir}</mr.basedir>
    <hadoop.component>yarn</hadoop.component>
    <is.hadoop.component>true</is.hadoop.component>
  </properties>

  <modules>
    <module>hadoop-yarn</module>
  </modules>

  <dependencies>
    <dependency>
      <groupId>com.google.protobuf</groupId>
      <artifactId>protobuf-java</artifactId>
    </dependency>
    <dependency>
      <groupId>org.apache.avro</groupId>
      <artifactId>avro</artifactId>
      <exclusions>
        <exclusion>
          <groupId>org.mortbay.jetty</groupId>
          <artifactId>jetty</artifactId>
        </exclusion>
        <exclusion>
          <groupId>org.apache.ant</groupId>
          <artifactId>ant</artifactId>
        </exclusion>
        <exclusion>
          <groupId>org.jboss.netty</groupId>
          <artifactId>netty</artifactId>
        </exclusion>
        <exclusion>
          <groupId>org.apache.velocity</groupId>
          <artifactId>velocity</artifactId>
        </exclusion>
        <exclusion>
          <groupId>org.slf4j</groupId>
          <artifactId>slf4j-api</artifactId>
        </exclusion>
        <exclusion>
          <artifactId>paranamer-ant</artifactId>
          <groupId>com.thoughtworks.paranamer</groupId>
        </exclusion>
      </exclusions>
    </dependency>
    <dependency>
      <groupId>org.apache.hadoop</groupId>
      <artifactId>hadoop-common</artifactId>
      <scope>provided</scope>
      <exclusions>
        <exclusion>
          <groupId>commons-el</groupId>
          <artifactId>commons-el</artifactId>
        </exclusion>
        <exclusion>
          <groupId>tomcat</groupId>
          <artifactId>jasper-runtime</artifactId>
        </exclusion>
        <exclusion>
          <groupId>tomcat</groupId>
          <artifactId>jasper-compiler</artifactId>
        </exclusion>
        <exclusion>
          <groupId>org.mortbay.jetty</groupId>
          <artifactId>jsp-2.1-jetty</artifactId>
        </exclusion>
      </exclusions>
    </dependency>

    <dependency>
     <groupId>org.slf4j</groupId>
       <artifactId>slf4j-api</artifactId>
    </dependency>
    <dependency>
     <groupId>org.slf4j</groupId>
       <artifactId>slf4j-log4j12</artifactId>
    </dependency>
    <dependency>
      <groupId>org.apache.hadoop</groupId>
      <artifactId>hadoop-annotations</artifactId>
    </dependency>
    <dependency>
      <groupId>org.mockito</groupId>
      <artifactId>mockito-all</artifactId>
      <scope>test</scope>
    </dependency>
    <dependency>
      <groupId>org.apache.hadoop</groupId>
      <artifactId>hadoop-common</artifactId>
      <type>test-jar</type>
      <scope>test</scope>
    </dependency>
    <dependency>
      <groupId>org.apache.hadoop</groupId>
      <artifactId>hadoop-hdfs</artifactId>
      <scope>test</scope>
    </dependency>
    <dependency>
      <groupId>com.google.inject</groupId>
      <artifactId>guice</artifactId>
    </dependency>
    <dependency>
      <groupId>com.sun.jersey</groupId>
      <artifactId>jersey-server</artifactId>
    </dependency>
    <dependency>
      <groupId>com.sun.jersey.contribs</groupId>
      <artifactId>jersey-guice</artifactId>
    </dependency>
    <dependency>
      <groupId>com.google.inject.extensions</groupId>
      <artifactId>guice-servlet</artifactId>
    </dependency>
    <dependency>
      <groupId>junit</groupId>
      <artifactId>junit</artifactId>
    </dependency>
    <dependency>
      <groupId>org.jboss.netty</groupId>
      <artifactId>netty</artifactId>
    </dependency>
    <dependency>
      <groupId>commons-io</groupId>
      <artifactId>commons-io</artifactId>
    </dependency>
    <dependency>
      <groupId>org.hsqldb</groupId>
      <artifactId>hsqldb</artifactId>
      <scope>compile</scope>
    </dependency>

  </dependencies>

  <build>
    <plugins>
      <plugin>
        <artifactId>maven-antrun-plugin</artifactId>
        <executions>
          <execution>
            <id>tar</id>
            <phase>package</phase>
            <goals>
              <goal>run</goal>
            </goals>
            <configuration>
              <!-- this is identical from hadoop-project-dist, eventually they must be unified -->
              <target if="tar">
                <!-- Using Unix script to preserve symlinks -->
                <echo file="${project.build.directory}/dist-maketar.sh">

                  which cygpath 2&gt; /dev/null
                  if [ $? = 1 ]; then
                    BUILD_DIR="${project.build.directory}"
                  else
                    BUILD_DIR=`cygpath --unix '${project.build.directory}'`
                  fi
                  cd $BUILD_DIR
                  tar czf ${project.artifactId}-${project.version}.tar.gz ${project.artifactId}-${project.version}
                </echo>
                <exec executable="sh" dir="${project.build.directory}" failonerror="true">
                  <arg line="./dist-maketar.sh"/>
                </exec>
              </target>
            </configuration>
          </execution>
        </executions>
      </plugin>
      <plugin>
          <groupId>org.codehaus.mojo</groupId>
          <artifactId>findbugs-maven-plugin</artifactId>
          <configuration>
            <findbugsXmlOutput>true</findbugsXmlOutput>
            <xmlOutput>true</xmlOutput>
            <excludeFilterFile>${mr.basedir}/dev-support/findbugs-exclude.xml</excludeFilterFile>
            <effort>Max</effort>
          </configuration>
       </plugin>
       <plugin>
        <groupId>org.apache.rat</groupId>
        <artifactId>apache-rat-plugin</artifactId>
        <configuration>
          <excludes>
            <exclude>CHANGES.txt</exclude>
          </excludes>
        </configuration>
      </plugin>
    </plugins>
  </build>

  <profiles>
    <profile>
      <id>dist</id>
      <activation>
        <activeByDefault>false</activeByDefault>
      </activation>
      <build>
        <plugins>
          <plugin>
            <artifactId>maven-source-plugin</artifactId>
            <executions>
              <execution>
                <id>attach-sources</id>
                <goals>
                  <!-- avoid warning about recursion -->
                  <goal>jar-no-fork</goal>
                </goals>
              </execution>
            </executions>
          </plugin>
          <plugin>
            <groupId>org.apache.maven.plugins</groupId>
            <artifactId>maven-assembly-plugin</artifactId>
            <dependencies>
              <dependency>
                <groupId>org.apache.hadoop</groupId>
                <artifactId>hadoop-assemblies</artifactId>
                <version>${project.version}</version>
              </dependency>
            </dependencies>
            <configuration>
              <tarLongFileMode>gnu</tarLongFileMode>
              <appendAssemblyId>false</appendAssemblyId>
              <attach>false</attach>
              <finalName>${project.artifactId}-${project.version}</finalName>
              <descriptorRefs>
                <descriptorRef>hadoop-yarn-dist</descriptorRef>
              </descriptorRefs>
            </configuration>
            <executions>
              <execution>
                <id>package-yarn</id>
                <phase>prepare-package</phase>
                <goals>
                  <goal>single</goal>
                </goals>
              </execution>
            </executions>
          </plugin>
        </plugins>
      </build>
    </profile>
  </profiles>


  <reporting>
    <plugins>
      <plugin>
        <groupId>org.codehaus.mojo</groupId>
        <artifactId>findbugs-maven-plugin</artifactId>
        <!-- until we have reporting management cf. MSITE-443 -->
        <version>2.3.2</version>
        <configuration>
          <findbugsXmlOutput>true</findbugsXmlOutput>
          <xmlOutput>true</xmlOutput>
        </configuration>
      </plugin>
    </plugins>
  </reporting>
</project><|MERGE_RESOLUTION|>--- conflicted
+++ resolved
@@ -18,20 +18,12 @@
   <parent>
     <groupId>org.apache.hadoop</groupId>
     <artifactId>hadoop-project</artifactId>
-<<<<<<< HEAD
-    <version>2.0.3-alpha</version>
-=======
     <version>2.0.4-SNAPSHOT</version>
->>>>>>> 0caafb63
     <relativePath>../hadoop-project</relativePath>
   </parent>
   <groupId>org.apache.hadoop</groupId>
   <artifactId>hadoop-yarn-project</artifactId>
-<<<<<<< HEAD
-  <version>2.0.3-alpha</version>
-=======
   <version>2.0.4-SNAPSHOT</version>
->>>>>>> 0caafb63
   <packaging>pom</packaging>
   <name>hadoop-yarn-project</name>
   <url>http://hadoop.apache.org/yarn/</url>
