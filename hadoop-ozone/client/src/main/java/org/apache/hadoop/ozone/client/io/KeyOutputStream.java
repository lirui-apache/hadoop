/*
 * Licensed to the Apache Software Foundation (ASF) under one
 * or more contributor license agreements.  See the NOTICE file
 * distributed with this work for additional information
 * regarding copyright ownership.  The ASF licenses this file
 * to you under the Apache License, Version 2.0 (the
 * "License"); you may not use this file except in compliance
 *  with the License.  You may obtain a copy of the License at
 *
 *      http://www.apache.org/licenses/LICENSE-2.0
 *
 *  Unless required by applicable law or agreed to in writing, software
 *  distributed under the License is distributed on an "AS IS" BASIS,
 *  WITHOUT WARRANTIES OR CONDITIONS OF ANY KIND, either express or implied.
 *  See the License for the specific language governing permissions and
 *  limitations under the License.
 */
package org.apache.hadoop.ozone.client.io;

import com.google.common.annotations.VisibleForTesting;
import com.google.common.base.Preconditions;
import org.apache.hadoop.fs.FSExceptionMessages;
import org.apache.hadoop.hdds.protocol.datanode.proto.ContainerProtos.Result;
import org.apache.hadoop.hdds.client.BlockID;
import org.apache.hadoop.hdds.scm.container.common.helpers.ContainerNotOpenException;
import org.apache.hadoop.hdds.scm.container.common.helpers.ContainerWithPipeline;
import org.apache.hadoop.hdds.scm.pipeline.Pipeline;
import org.apache.hadoop.hdds.scm.storage.BlockOutputStream;
import org.apache.hadoop.ozone.common.Checksum;
import org.apache.hadoop.ozone.om.helpers.*;
import org.apache.hadoop.hdds.protocol.proto.HddsProtos.ReplicationType;
import org.apache.hadoop.hdds.protocol.proto.HddsProtos.ReplicationFactor;
import org.apache.hadoop.ozone.om.protocolPB.OzoneManagerProtocolClientSideTranslatorPB;
import org.apache.hadoop.hdds.scm.XceiverClientManager;
import org.apache.hadoop.hdds.scm.container.common.helpers
    .StorageContainerException;
import org.apache.hadoop.hdds.scm.protocolPB
    .StorageContainerLocationProtocolClientSideTranslatorPB;
<<<<<<< HEAD
import org.apache.hadoop.security.UserGroupInformation;
=======
import org.apache.ratis.protocol.AlreadyClosedException;
>>>>>>> c26d354e
import org.apache.ratis.protocol.RaftRetryFailureException;
import org.slf4j.Logger;
import org.slf4j.LoggerFactory;

import java.io.IOException;
import java.io.OutputStream;
import java.nio.ByteBuffer;
import java.util.ArrayList;
import java.util.List;
import java.util.Optional;
import java.util.ListIterator;
import java.util.concurrent.TimeoutException;

/**
 * Maintaining a list of BlockInputStream. Write based on offset.
 *
 * Note that this may write to multiple containers in one write call. In case
 * that first container succeeded but later ones failed, the succeeded writes
 * are not rolled back.
 *
 * TODO : currently not support multi-thread access.
 */
public class KeyOutputStream extends OutputStream {

  public static final Logger LOG =
      LoggerFactory.getLogger(KeyOutputStream.class);

  // array list's get(index) is O(1)
  private final ArrayList<BlockOutputStreamEntry> streamEntries;
  private int currentStreamIndex;
  private final OzoneManagerProtocolClientSideTranslatorPB omClient;
  private final
      StorageContainerLocationProtocolClientSideTranslatorPB scmClient;
  private final OmKeyArgs keyArgs;
  private final long openID;
  private final XceiverClientManager xceiverClientManager;
  private final int chunkSize;
  private final String requestID;
  private boolean closed;
  private final long streamBufferFlushSize;
  private final long streamBufferMaxSize;
  private final long watchTimeout;
  private final long blockSize;
  private final Checksum checksum;
  private List<ByteBuffer> bufferList;
  private OmMultipartCommitUploadPartInfo commitUploadPartInfo;
  /**
   * A constructor for testing purpose only.
   */
  @VisibleForTesting
  @SuppressWarnings("parameternumber")
  public KeyOutputStream() {
    streamEntries = new ArrayList<>();
    omClient = null;
    scmClient = null;
    keyArgs = null;
    openID = -1;
    xceiverClientManager = null;
    chunkSize = 0;
    requestID = null;
    closed = false;
    streamBufferFlushSize = 0;
    streamBufferMaxSize = 0;
    bufferList = new ArrayList<>(1);
    ByteBuffer buffer = ByteBuffer.allocate(1);
    bufferList.add(buffer);
    watchTimeout = 0;
    blockSize = 0;
    this.checksum = new Checksum();
  }

  @VisibleForTesting
  public List<BlockOutputStreamEntry> getStreamEntries() {
    return streamEntries;
  }
  @VisibleForTesting
  public XceiverClientManager getXceiverClientManager() {
    return xceiverClientManager;
  }

  public List<OmKeyLocationInfo> getLocationInfoList() throws IOException {
    List<OmKeyLocationInfo> locationInfoList = new ArrayList<>();
    for (BlockOutputStreamEntry streamEntry : streamEntries) {
      OmKeyLocationInfo info =
          new OmKeyLocationInfo.Builder().setBlockID(streamEntry.getBlockID())
              .setLength(streamEntry.getCurrentPosition()).setOffset(0)
              .setToken(streamEntry.getToken())
              .build();
      LOG.debug("block written " + streamEntry.getBlockID() + ", length "
          + streamEntry.getCurrentPosition() + " bcsID "
          + streamEntry.getBlockID().getBlockCommitSequenceId());
      locationInfoList.add(info);
    }
    return locationInfoList;
  }


  @SuppressWarnings("parameternumber")
  public KeyOutputStream(OpenKeySession handler,
      XceiverClientManager xceiverClientManager,
      StorageContainerLocationProtocolClientSideTranslatorPB scmClient,
      OzoneManagerProtocolClientSideTranslatorPB omClient, int chunkSize,
      String requestId, ReplicationFactor factor, ReplicationType type,
      long bufferFlushSize, long bufferMaxSize, long size, long watchTimeout,
      Checksum checksum, String uploadID, int partNumber, boolean isMultipart) {
    this.streamEntries = new ArrayList<>();
    this.currentStreamIndex = 0;
    this.omClient = omClient;
    this.scmClient = scmClient;
    OmKeyInfo info = handler.getKeyInfo();
    this.keyArgs = new OmKeyArgs.Builder().setVolumeName(info.getVolumeName())
        .setBucketName(info.getBucketName()).setKeyName(info.getKeyName())
        .setType(type).setFactor(factor).setDataSize(info.getDataSize())
        .setIsMultipartKey(isMultipart).setMultipartUploadID(
            uploadID).setMultipartUploadPartNumber(partNumber)
        .build();
    this.openID = handler.getId();
    this.xceiverClientManager = xceiverClientManager;
    this.chunkSize = chunkSize;
    this.requestID = requestId;
    this.streamBufferFlushSize = bufferFlushSize;
    this.streamBufferMaxSize = bufferMaxSize;
    this.blockSize = size;
    this.watchTimeout = watchTimeout;
    this.checksum = checksum;

    Preconditions.checkState(chunkSize > 0);
    Preconditions.checkState(streamBufferFlushSize > 0);
    Preconditions.checkState(streamBufferMaxSize > 0);
    Preconditions.checkState(blockSize > 0);
    Preconditions.checkState(streamBufferFlushSize % chunkSize == 0);
    Preconditions.checkState(streamBufferMaxSize % streamBufferFlushSize == 0);
    Preconditions.checkState(blockSize % streamBufferMaxSize == 0);
    this.bufferList = new ArrayList<>();
  }

  /**
   * When a key is opened, it is possible that there are some blocks already
   * allocated to it for this open session. In this case, to make use of these
   * blocks, we need to add these blocks to stream entries. But, a key's version
   * also includes blocks from previous versions, we need to avoid adding these
   * old blocks to stream entries, because these old blocks should not be picked
   * for write. To do this, the following method checks that, only those
   * blocks created in this particular open version are added to stream entries.
   *
   * @param version the set of blocks that are pre-allocated.
   * @param openVersion the version corresponding to the pre-allocation.
   * @throws IOException
   */
  public void addPreallocateBlocks(OmKeyLocationInfoGroup version,
      long openVersion) throws IOException {
    // server may return any number of blocks, (0 to any)
    // only the blocks allocated in this open session (block createVersion
    // equals to open session version)
    for (OmKeyLocationInfo subKeyInfo : version.getLocationList()) {
      if (subKeyInfo.getCreateVersion() == openVersion) {
        addKeyLocationInfo(subKeyInfo);
      }
    }
  }

  private void addKeyLocationInfo(OmKeyLocationInfo subKeyInfo)
      throws IOException {
    ContainerWithPipeline containerWithPipeline = scmClient
        .getContainerWithPipeline(subKeyInfo.getContainerID());
<<<<<<< HEAD
    UserGroupInformation.getCurrentUser().addToken(subKeyInfo.getToken());
    XceiverClientSpi xceiverClient =
        xceiverClientManager.acquireClient(containerWithPipeline.getPipeline());
    BlockOutputStreamEntry.Builder builder =
        new BlockOutputStreamEntry.Builder()
            .setBlockID(subKeyInfo.getBlockID())
            .setKey(keyArgs.getKeyName())
            .setXceiverClientManager(xceiverClientManager)
            .setXceiverClient(xceiverClient)
            .setRequestId(requestID)
            .setChunkSize(chunkSize)
            .setLength(subKeyInfo.getLength())
            .setStreamBufferFlushSize(streamBufferFlushSize)
            .setStreamBufferMaxSize(streamBufferMaxSize)
            .setWatchTimeout(watchTimeout)
            .setBufferList(bufferList)
            .setChecksum(checksum)
            .setToken(subKeyInfo.getToken());
    streamEntries.add(builder.build());
=======
    streamEntries.add(new BlockOutputStreamEntry(subKeyInfo.getBlockID(),
        keyArgs.getKeyName(), xceiverClientManager,
        containerWithPipeline.getPipeline(), requestID, chunkSize,
        subKeyInfo.getLength(), streamBufferFlushSize, streamBufferMaxSize,
        watchTimeout, bufferList, checksum));
>>>>>>> c26d354e
  }

  @Override
  public void write(int b) throws IOException {
    byte[] buf = new byte[1];
    buf[0] = (byte) b;
    write(buf, 0, 1);
  }

  /**
   * Try to write the bytes sequence b[off:off+len) to streams.
   *
   * NOTE: Throws exception if the data could not fit into the remaining space.
   * In which case nothing will be written.
   * TODO:May need to revisit this behaviour.
   *
   * @param b byte data
   * @param off starting offset
   * @param len length to write
   * @throws IOException
   */
  @Override
  public void write(byte[] b, int off, int len)
      throws IOException {
    checkNotClosed();
    if (b == null) {
      throw new NullPointerException();
    }
    if ((off < 0) || (off > b.length) || (len < 0) || ((off + len) > b.length)
        || ((off + len) < 0)) {
      throw new IndexOutOfBoundsException();
    }
    if (len == 0) {
      return;
    }
    handleWrite(b, off, len, false);
  }

  private long computeBufferData() {
    return bufferList.stream().mapToInt(value -> value.position())
        .sum();
  }

  private void handleWrite(byte[] b, int off, long len, boolean retry)
      throws IOException {
    int succeededAllocates = 0;
    while (len > 0) {
      if (streamEntries.size() <= currentStreamIndex) {
        Preconditions.checkNotNull(omClient);
        // allocate a new block, if a exception happens, log an error and
        // throw exception to the caller directly, and the write fails.
        try {
          allocateNewBlock(currentStreamIndex);
          succeededAllocates += 1;
        } catch (IOException ioe) {
          LOG.error("Try to allocate more blocks for write failed, already "
              + "allocated " + succeededAllocates + " blocks for this write.");
          throw ioe;
        }
      }
      // in theory, this condition should never violate due the check above
      // still do a sanity check.
      Preconditions.checkArgument(currentStreamIndex < streamEntries.size());
      BlockOutputStreamEntry current = streamEntries.get(currentStreamIndex);

      // length(len) will be in int range if the call is happening through
      // write API of chunkOutputStream. Length can be in long range if it comes
      // via Exception path.
      int writeLen = Math.min((int)len, (int) current.getRemaining());
      long currentPos = current.getWrittenDataLength();
      try {
        if (retry) {
          current.writeOnRetry(len);
        } else {
          current.write(b, off, writeLen);
        }
      } catch (IOException ioe) {
        boolean retryFailure = checkForRetryFailure(ioe);
        if (checkIfContainerIsClosed(ioe) || checkIfTimeoutException(ioe)
            || retryFailure) {
          // for the current iteration, totalDataWritten - currentPos gives the
          // amount of data already written to the buffer
          writeLen = (int) (current.getWrittenDataLength() - currentPos);
          LOG.debug("writeLen {}, total len {}", writeLen, len);
          handleException(current, currentStreamIndex, retryFailure);
        } else {
          throw ioe;
        }
      }
      if (current.getRemaining() <= 0) {
        // since the current block is already written close the stream.
        handleFlushOrClose(true);
        currentStreamIndex += 1;
      }
      len -= writeLen;
      off += writeLen;
    }
  }

  /**
   * Discards the subsequent pre allocated blocks and removes the streamEntries
   * from the streamEntries list for the container which is closed.
   * @param containerID id of the closed container
   */
  private void discardPreallocatedBlocks(long containerID) {
    // currentStreamIndex < streamEntries.size() signifies that, there are still
    // pre allocated blocks available.
    if (currentStreamIndex < streamEntries.size()) {
      ListIterator<BlockOutputStreamEntry> streamEntryIterator =
          streamEntries.listIterator(currentStreamIndex);
      while (streamEntryIterator.hasNext()) {
        if (streamEntryIterator.next().getBlockID().getContainerID()
            == containerID) {
          streamEntryIterator.remove();
        }
      }
    }
  }

  /**
   * It might be possible that the blocks pre allocated might never get written
   * while the stream gets closed normally. In such cases, it would be a good
   * idea to trim down the locationInfoList by removing the unused blocks if any
   * so as only the used block info gets updated on OzoneManager during close.
   */
  private void removeEmptyBlocks() {
    if (currentStreamIndex < streamEntries.size()) {
      ListIterator<BlockOutputStreamEntry> streamEntryIterator =
          streamEntries.listIterator(currentStreamIndex);
      while (streamEntryIterator.hasNext()) {
        if (streamEntryIterator.next().getCurrentPosition() == 0) {
          streamEntryIterator.remove();
        }
      }
    }
  }
  /**
   * It performs following actions :
   * a. Updates the committed length at datanode for the current stream in
   *    datanode.
   * b. Reads the data from the underlying buffer and writes it the next stream.
   *
   * @param streamEntry StreamEntry
   * @param streamIndex Index of the entry
   * @param retryFailure if true the xceiverClient needs to be invalidated in
   *                     the client cache.
   * @throws IOException Throws IOException if Write fails
   */
  private void handleException(BlockOutputStreamEntry streamEntry,
      int streamIndex, boolean retryFailure) throws IOException {
    long totalSuccessfulFlushedData =
        streamEntry.getTotalSuccessfulFlushedData();
    //set the correct length for the current stream
    streamEntry.setCurrentPosition(totalSuccessfulFlushedData);
    long bufferedDataLen = computeBufferData();
    // just clean up the current stream.
    streamEntry.cleanup(retryFailure);
    if (bufferedDataLen > 0) {
      // If the data is still cached in the underlying stream, we need to
      // allocate new block and write this data in the datanode.
      currentStreamIndex += 1;
      handleWrite(null, 0, bufferedDataLen, true);
    }
    if (totalSuccessfulFlushedData == 0) {
      streamEntries.remove(streamIndex);
      currentStreamIndex -= 1;
    }
    // discard subsequent pre allocated blocks from the streamEntries list
    // from the closed container
    discardPreallocatedBlocks(streamEntry.getBlockID().getContainerID());
  }

  private boolean checkIfContainerIsClosed(IOException ioe) {
    if (ioe.getCause() != null) {
      return checkForException(ioe, ContainerNotOpenException.class) || Optional
          .of(ioe.getCause())
          .filter(e -> e instanceof StorageContainerException)
          .map(e -> (StorageContainerException) e)
          .filter(sce -> sce.getResult() == Result.CLOSED_CONTAINER_IO)
          .isPresent();
    }
    return false;
  }

  /**
   * Checks if the provided exception signifies retry failure in ratis client.
   * In case of retry failure, ratis client throws RaftRetryFailureException
   * and all succeeding operations are failed with AlreadyClosedException.
   */
  private boolean checkForRetryFailure(IOException ioe) {
    return checkForException(ioe, RaftRetryFailureException.class,
        AlreadyClosedException.class);
  }

  private boolean checkForException(IOException ioe, Class... classes) {
    Throwable t = ioe.getCause();
    while (t != null) {
      for (Class cls : classes) {
        if (cls.isInstance(t)) {
          return true;
        }
      }
      t = t.getCause();
    }
    return false;
  }

  private boolean checkIfTimeoutException(IOException ioe) {
    if (ioe.getCause() != null) {
      return Optional.of(ioe.getCause())
          .filter(e -> e instanceof TimeoutException).isPresent();
    } else {
      return false;
    }
  }

  private long getKeyLength() {
    return streamEntries.parallelStream().mapToLong(e -> e.getCurrentPosition())
        .sum();
  }

  /**
   * Contact OM to get a new block. Set the new block with the index (e.g.
   * first block has index = 0, second has index = 1 etc.)
   *
   * The returned block is made to new BlockOutputStreamEntry to write.
   *
   * @param index the index of the block.
   * @throws IOException
   */
  private void allocateNewBlock(int index) throws IOException {
    OmKeyLocationInfo subKeyInfo = omClient.allocateBlock(keyArgs, openID);
    addKeyLocationInfo(subKeyInfo);
  }

  @Override
  public void flush() throws IOException {
    checkNotClosed();
    handleFlushOrClose(false);
  }

  /**
   * Close or Flush the latest outputStream.
   * @param close Flag which decides whether to call close or flush on the
   *              outputStream.
   * @throws IOException In case, flush or close fails with exception.
   */
  private void handleFlushOrClose(boolean close) throws IOException {
    if (streamEntries.size() == 0) {
      return;
    }
    int size = streamEntries.size();
    int streamIndex =
        currentStreamIndex >= size ? size - 1 : currentStreamIndex;
    BlockOutputStreamEntry entry = streamEntries.get(streamIndex);
    if (entry != null) {
      try {
        if (close) {
          entry.close();
        } else {
          entry.flush();
        }
      } catch (IOException ioe) {
        boolean retryFailure = checkForRetryFailure(ioe);
        if (checkIfContainerIsClosed(ioe) || checkIfTimeoutException(ioe)
            || retryFailure) {
          // This call will allocate a new streamEntry and write the Data.
          // Close needs to be retried on the newly allocated streamEntry as
          // as well.
          handleException(entry, streamIndex, retryFailure);
          handleFlushOrClose(close);
        } else {
          throw ioe;
        }
      }
    }
  }

  /**
   * Commit the key to OM, this will add the blocks as the new key blocks.
   *
   * @throws IOException
   */
  @Override
  public void close() throws IOException {
    if (closed) {
      return;
    }
    closed = true;
    try {
      handleFlushOrClose(true);
      if (keyArgs != null) {
        // in test, this could be null
        removeEmptyBlocks();
        keyArgs.setDataSize(getKeyLength());
        keyArgs.setLocationInfoList(getLocationInfoList());
        // When the key is multipart upload part file upload, we should not
        // commit the key, as this is not an actual key, this is a just a
        // partial key of a large file.
        if (keyArgs.getIsMultipartKey()) {
          commitUploadPartInfo = omClient.commitMultipartUploadPart(keyArgs,
              openID);
        } else {
          omClient.commitKey(keyArgs, openID);
        }
      } else {
        LOG.warn("Closing KeyOutputStream, but key args is null");
      }
    } catch (IOException ioe) {
      throw ioe;
    } finally {
      if (bufferList != null) {
        bufferList.stream().forEach(e -> e.clear());
      }
      bufferList = null;
    }
  }

  public OmMultipartCommitUploadPartInfo getCommitUploadPartInfo() {
    return commitUploadPartInfo;
  }

  /**
   * Builder class of KeyOutputStream.
   */
  public static class Builder {
    private OpenKeySession openHandler;
    private XceiverClientManager xceiverManager;
    private StorageContainerLocationProtocolClientSideTranslatorPB scmClient;
    private OzoneManagerProtocolClientSideTranslatorPB omClient;
    private int chunkSize;
    private String requestID;
    private ReplicationType type;
    private ReplicationFactor factor;
    private long streamBufferFlushSize;
    private long streamBufferMaxSize;
    private long blockSize;
    private long watchTimeout;
    private Checksum checksum;
    private String multipartUploadID;
    private int multipartNumber;
    private boolean isMultipartKey;


    public Builder setMultipartUploadID(String uploadID) {
      this.multipartUploadID = uploadID;
      return this;
    }

    public Builder setMultipartNumber(int partNumber) {
      this.multipartNumber = partNumber;
      return this;
    }

    public Builder setHandler(OpenKeySession handler) {
      this.openHandler = handler;
      return this;
    }

    public Builder setXceiverClientManager(XceiverClientManager manager) {
      this.xceiverManager = manager;
      return this;
    }

    public Builder setScmClient(
        StorageContainerLocationProtocolClientSideTranslatorPB client) {
      this.scmClient = client;
      return this;
    }

    public Builder setOmClient(
        OzoneManagerProtocolClientSideTranslatorPB client) {
      this.omClient = client;
      return this;
    }

    public Builder setChunkSize(int size) {
      this.chunkSize = size;
      return this;
    }

    public Builder setRequestID(String id) {
      this.requestID = id;
      return this;
    }

    public Builder setType(ReplicationType replicationType) {
      this.type = replicationType;
      return this;
    }

    public Builder setFactor(ReplicationFactor replicationFactor) {
      this.factor = replicationFactor;
      return this;
    }

    public Builder setStreamBufferFlushSize(long size) {
      this.streamBufferFlushSize = size;
      return this;
    }

    public Builder setStreamBufferMaxSize(long size) {
      this.streamBufferMaxSize = size;
      return this;
    }

    public Builder setBlockSize(long size) {
      this.blockSize = size;
      return this;
    }

    public Builder setWatchTimeout(long timeout) {
      this.watchTimeout = timeout;
      return this;
    }

    public Builder setChecksum(Checksum checksumObj){
      this.checksum = checksumObj;
      return this;
    }

    public Builder setIsMultipartKey(boolean isMultipart) {
      this.isMultipartKey = isMultipart;
      return this;
    }

    public KeyOutputStream build() throws IOException {
      return new KeyOutputStream(openHandler, xceiverManager, scmClient,
          omClient, chunkSize, requestID, factor, type, streamBufferFlushSize,
          streamBufferMaxSize, blockSize, watchTimeout, checksum,
          multipartUploadID, multipartNumber, isMultipartKey);
    }
  }

<<<<<<< HEAD
=======
  private static class BlockOutputStreamEntry extends OutputStream {
    private OutputStream outputStream;
    private BlockID blockID;
    private final String key;
    private final XceiverClientManager xceiverClientManager;
    private final Pipeline pipeline;
    private final Checksum checksum;
    private final String requestId;
    private final int chunkSize;
    // total number of bytes that should be written to this stream
    private final long length;
    // the current position of this stream 0 <= currentPosition < length
    private long currentPosition;

    private final long streamBufferFlushSize;
    private final long streamBufferMaxSize;
    private final long watchTimeout;
    private List<ByteBuffer> bufferList;

    @SuppressWarnings("parameternumber")
    BlockOutputStreamEntry(BlockID blockID, String key,
        XceiverClientManager xceiverClientManager,
        Pipeline pipeline, String requestId, int chunkSize,
        long length, long streamBufferFlushSize, long streamBufferMaxSize,
        long watchTimeout, List<ByteBuffer> bufferList, Checksum checksum) {
      this.outputStream = null;
      this.blockID = blockID;
      this.key = key;
      this.xceiverClientManager = xceiverClientManager;
      this.pipeline = pipeline;
      this.requestId = requestId;
      this.chunkSize = chunkSize;

      this.length = length;
      this.currentPosition = 0;
      this.streamBufferFlushSize = streamBufferFlushSize;
      this.streamBufferMaxSize = streamBufferMaxSize;
      this.watchTimeout = watchTimeout;
      this.checksum = checksum;
      this.bufferList = bufferList;
    }

    long getLength() {
      return length;
    }

    long getRemaining() {
      return length - currentPosition;
    }

    /**
     * BlockOutputStream is initialized in this function. This makes sure that
     * xceiverClient initialization is not done during preallocation and only
     * done when data is written.
     * @throws IOException if xceiverClient initialization fails
     */
    private void checkStream() throws IOException {
      if (this.outputStream == null) {
        this.outputStream =
            new BlockOutputStream(blockID, key, xceiverClientManager,
                pipeline, requestId, chunkSize, streamBufferFlushSize,
                streamBufferMaxSize, watchTimeout, bufferList, checksum);
      }
    }

    @Override
    public void write(int b) throws IOException {
      checkStream();
      outputStream.write(b);
      this.currentPosition += 1;
    }

    @Override
    public void write(byte[] b, int off, int len) throws IOException {
      checkStream();
      outputStream.write(b, off, len);
      this.currentPosition += len;
    }

    @Override
    public void flush() throws IOException {
      if (this.outputStream != null) {
        this.outputStream.flush();
      }
    }

    @Override
    public void close() throws IOException {
      if (this.outputStream != null) {
        this.outputStream.close();
        // after closing the chunkOutPutStream, blockId would have been
        // reconstructed with updated bcsId
        if (this.outputStream instanceof BlockOutputStream) {
          this.blockID = ((BlockOutputStream) outputStream).getBlockID();
        }
      }
    }

    long getTotalSuccessfulFlushedData() throws IOException {
      if (this.outputStream instanceof BlockOutputStream) {
        BlockOutputStream out = (BlockOutputStream) this.outputStream;
        blockID = out.getBlockID();
        return out.getTotalSuccessfulFlushedData();
      } else if (outputStream == null) {
        // For a pre allocated block for which no write has been initiated,
        // the OutputStream will be null here.
        // In such cases, the default blockCommitSequenceId will be 0
        return 0;
      }
      throw new IOException("Invalid Output Stream for Key: " + key);
    }

    long getWrittenDataLength() throws IOException {
      if (this.outputStream instanceof BlockOutputStream) {
        BlockOutputStream out = (BlockOutputStream) this.outputStream;
        return out.getWrittenDataLength();
      } else if (outputStream == null) {
        // For a pre allocated block for which no write has been initiated,
        // the OutputStream will be null here.
        // In such cases, the default blockCommitSequenceId will be 0
        return 0;
      }
      throw new IOException("Invalid Output Stream for Key: " + key);
    }

    void cleanup(boolean invalidateClient) throws IOException {
      checkStream();
      if (this.outputStream instanceof BlockOutputStream) {
        BlockOutputStream out = (BlockOutputStream) this.outputStream;
        out.cleanup(invalidateClient);
      }
    }

    void writeOnRetry(long len) throws IOException {
      checkStream();
      if (this.outputStream instanceof BlockOutputStream) {
        BlockOutputStream out = (BlockOutputStream) this.outputStream;
        out.writeOnRetry(len);
        this.currentPosition += len;
      } else {
        throw new IOException("Invalid Output Stream for Key: " + key);
      }
    }
  }

>>>>>>> c26d354e
  /**
   * Verify that the output stream is open. Non blocking; this gives
   * the last state of the volatile {@link #closed} field.
   * @throws IOException if the connection is closed.
   */
  private void checkNotClosed() throws IOException {
    if (closed) {
      throw new IOException(
          ": " + FSExceptionMessages.STREAM_IS_CLOSED + " Key: " + keyArgs
              .getKeyName());
    }
  }
}<|MERGE_RESOLUTION|>--- conflicted
+++ resolved
@@ -21,11 +21,9 @@
 import com.google.common.base.Preconditions;
 import org.apache.hadoop.fs.FSExceptionMessages;
 import org.apache.hadoop.hdds.protocol.datanode.proto.ContainerProtos.Result;
-import org.apache.hadoop.hdds.client.BlockID;
+import org.apache.hadoop.hdds.scm.XceiverClientSpi;
 import org.apache.hadoop.hdds.scm.container.common.helpers.ContainerNotOpenException;
 import org.apache.hadoop.hdds.scm.container.common.helpers.ContainerWithPipeline;
-import org.apache.hadoop.hdds.scm.pipeline.Pipeline;
-import org.apache.hadoop.hdds.scm.storage.BlockOutputStream;
 import org.apache.hadoop.ozone.common.Checksum;
 import org.apache.hadoop.ozone.om.helpers.*;
 import org.apache.hadoop.hdds.protocol.proto.HddsProtos.ReplicationType;
@@ -36,11 +34,8 @@
     .StorageContainerException;
 import org.apache.hadoop.hdds.scm.protocolPB
     .StorageContainerLocationProtocolClientSideTranslatorPB;
-<<<<<<< HEAD
 import org.apache.hadoop.security.UserGroupInformation;
-=======
 import org.apache.ratis.protocol.AlreadyClosedException;
->>>>>>> c26d354e
 import org.apache.ratis.protocol.RaftRetryFailureException;
 import org.slf4j.Logger;
 import org.slf4j.LoggerFactory;
@@ -206,7 +201,6 @@
       throws IOException {
     ContainerWithPipeline containerWithPipeline = scmClient
         .getContainerWithPipeline(subKeyInfo.getContainerID());
-<<<<<<< HEAD
     UserGroupInformation.getCurrentUser().addToken(subKeyInfo.getToken());
     XceiverClientSpi xceiverClient =
         xceiverClientManager.acquireClient(containerWithPipeline.getPipeline());
@@ -215,7 +209,7 @@
             .setBlockID(subKeyInfo.getBlockID())
             .setKey(keyArgs.getKeyName())
             .setXceiverClientManager(xceiverClientManager)
-            .setXceiverClient(xceiverClient)
+            .setPipeline(containerWithPipeline.getPipeline())
             .setRequestId(requestID)
             .setChunkSize(chunkSize)
             .setLength(subKeyInfo.getLength())
@@ -226,13 +220,6 @@
             .setChecksum(checksum)
             .setToken(subKeyInfo.getToken());
     streamEntries.add(builder.build());
-=======
-    streamEntries.add(new BlockOutputStreamEntry(subKeyInfo.getBlockID(),
-        keyArgs.getKeyName(), xceiverClientManager,
-        containerWithPipeline.getPipeline(), requestID, chunkSize,
-        subKeyInfo.getLength(), streamBufferFlushSize, streamBufferMaxSize,
-        watchTimeout, bufferList, checksum));
->>>>>>> c26d354e
   }
 
   @Override
@@ -667,154 +654,6 @@
     }
   }
 
-<<<<<<< HEAD
-=======
-  private static class BlockOutputStreamEntry extends OutputStream {
-    private OutputStream outputStream;
-    private BlockID blockID;
-    private final String key;
-    private final XceiverClientManager xceiverClientManager;
-    private final Pipeline pipeline;
-    private final Checksum checksum;
-    private final String requestId;
-    private final int chunkSize;
-    // total number of bytes that should be written to this stream
-    private final long length;
-    // the current position of this stream 0 <= currentPosition < length
-    private long currentPosition;
-
-    private final long streamBufferFlushSize;
-    private final long streamBufferMaxSize;
-    private final long watchTimeout;
-    private List<ByteBuffer> bufferList;
-
-    @SuppressWarnings("parameternumber")
-    BlockOutputStreamEntry(BlockID blockID, String key,
-        XceiverClientManager xceiverClientManager,
-        Pipeline pipeline, String requestId, int chunkSize,
-        long length, long streamBufferFlushSize, long streamBufferMaxSize,
-        long watchTimeout, List<ByteBuffer> bufferList, Checksum checksum) {
-      this.outputStream = null;
-      this.blockID = blockID;
-      this.key = key;
-      this.xceiverClientManager = xceiverClientManager;
-      this.pipeline = pipeline;
-      this.requestId = requestId;
-      this.chunkSize = chunkSize;
-
-      this.length = length;
-      this.currentPosition = 0;
-      this.streamBufferFlushSize = streamBufferFlushSize;
-      this.streamBufferMaxSize = streamBufferMaxSize;
-      this.watchTimeout = watchTimeout;
-      this.checksum = checksum;
-      this.bufferList = bufferList;
-    }
-
-    long getLength() {
-      return length;
-    }
-
-    long getRemaining() {
-      return length - currentPosition;
-    }
-
-    /**
-     * BlockOutputStream is initialized in this function. This makes sure that
-     * xceiverClient initialization is not done during preallocation and only
-     * done when data is written.
-     * @throws IOException if xceiverClient initialization fails
-     */
-    private void checkStream() throws IOException {
-      if (this.outputStream == null) {
-        this.outputStream =
-            new BlockOutputStream(blockID, key, xceiverClientManager,
-                pipeline, requestId, chunkSize, streamBufferFlushSize,
-                streamBufferMaxSize, watchTimeout, bufferList, checksum);
-      }
-    }
-
-    @Override
-    public void write(int b) throws IOException {
-      checkStream();
-      outputStream.write(b);
-      this.currentPosition += 1;
-    }
-
-    @Override
-    public void write(byte[] b, int off, int len) throws IOException {
-      checkStream();
-      outputStream.write(b, off, len);
-      this.currentPosition += len;
-    }
-
-    @Override
-    public void flush() throws IOException {
-      if (this.outputStream != null) {
-        this.outputStream.flush();
-      }
-    }
-
-    @Override
-    public void close() throws IOException {
-      if (this.outputStream != null) {
-        this.outputStream.close();
-        // after closing the chunkOutPutStream, blockId would have been
-        // reconstructed with updated bcsId
-        if (this.outputStream instanceof BlockOutputStream) {
-          this.blockID = ((BlockOutputStream) outputStream).getBlockID();
-        }
-      }
-    }
-
-    long getTotalSuccessfulFlushedData() throws IOException {
-      if (this.outputStream instanceof BlockOutputStream) {
-        BlockOutputStream out = (BlockOutputStream) this.outputStream;
-        blockID = out.getBlockID();
-        return out.getTotalSuccessfulFlushedData();
-      } else if (outputStream == null) {
-        // For a pre allocated block for which no write has been initiated,
-        // the OutputStream will be null here.
-        // In such cases, the default blockCommitSequenceId will be 0
-        return 0;
-      }
-      throw new IOException("Invalid Output Stream for Key: " + key);
-    }
-
-    long getWrittenDataLength() throws IOException {
-      if (this.outputStream instanceof BlockOutputStream) {
-        BlockOutputStream out = (BlockOutputStream) this.outputStream;
-        return out.getWrittenDataLength();
-      } else if (outputStream == null) {
-        // For a pre allocated block for which no write has been initiated,
-        // the OutputStream will be null here.
-        // In such cases, the default blockCommitSequenceId will be 0
-        return 0;
-      }
-      throw new IOException("Invalid Output Stream for Key: " + key);
-    }
-
-    void cleanup(boolean invalidateClient) throws IOException {
-      checkStream();
-      if (this.outputStream instanceof BlockOutputStream) {
-        BlockOutputStream out = (BlockOutputStream) this.outputStream;
-        out.cleanup(invalidateClient);
-      }
-    }
-
-    void writeOnRetry(long len) throws IOException {
-      checkStream();
-      if (this.outputStream instanceof BlockOutputStream) {
-        BlockOutputStream out = (BlockOutputStream) this.outputStream;
-        out.writeOnRetry(len);
-        this.currentPosition += len;
-      } else {
-        throw new IOException("Invalid Output Stream for Key: " + key);
-      }
-    }
-  }
-
->>>>>>> c26d354e
   /**
    * Verify that the output stream is open. Non blocking; this gives
    * the last state of the volatile {@link #closed} field.
